--- conflicted
+++ resolved
@@ -38,6 +38,7 @@
 from levanter.data import AsyncDataset, DataLoader
 from levanter.distributed import DistributedConfig, RayConfig
 from levanter.grad_accum import NumElementsBatch, ReductionType, microbatched
+from levanter.models.lm_model import RoutableLmExample
 from levanter.tracker import TrackerConfig, capture_time
 from levanter.trainer_state import TrainerState, saveable_training_mask
 from levanter.utils import cloud_utils, fsspec_utils
@@ -54,20 +55,6 @@
     "jax_threefry_partitionable": True,
     "jax_softmax_custom_jvp": True,
 }
-
-
-# A note on the semantics of "step" vs "next_step":
-# The "step" of a TrainerState is the state after `step` steps have been taken.
-# A "StepInfo"'s step is the step that was just completed. If you want the next step, use `next_step`.
-<<<<<<< HEAD
-@dataclass
-class StepInfo(Generic[S]):
-    state: S
-    loss: float
-    step_duration: float
-    extras: dict = field(default_factory=dict)
-=======
->>>>>>> d8fa2d7d
 
 
 @dataclass
@@ -404,21 +391,14 @@
         hooks_this_time = any(state.step % h.every == 0 for h in self.hooks.stateful_hooks)
 
         with capture_time() as step_time:
-<<<<<<< HEAD
-            loss, new_state, extras = self._jit_train_step_fn(state, *batch, **batch_kwargs)
-            # force the loss so timing numbers are accurate. laziness isn't going to help here (i think?)
-            loss = loss.item()  # type: ignore
-
-        return StepInfo(new_state, loss, step_time(), extras)
-=======
             if hooks_this_time:
-                loss, new_state, cb_states = self._jit_train_step_fn(state, batch, batch_kwargs)
+                loss, new_state, extras, cb_states = self._jit_train_step_fn(state, batch, batch_kwargs)
                 # force the loss so timing numbers are accurate. laziness isn't going to help here (i think?)
             else:
-                loss, new_state = self._jit_train_step_fn_no_hook(state, batch, batch_kwargs)
+                loss, new_state, extras = self._jit_train_step_fn_no_hook(state, batch, batch_kwargs)
             loss = loss.item()  # type: ignore
 
-            info = StepInfo(new_state, loss, step_time())
+            info = StepInfo(new_state, loss, step_time(), extras)
 
             with capture_time() as hook_time:
                 self.run_hooks(info)
@@ -428,7 +408,6 @@
             levanter.tracker.log({"throughput/hook_time": hook_time()}, step=info.step)
 
         return info
->>>>>>> d8fa2d7d
 
     def training_steps(self, state: S, train_loader) -> typing.Iterator[StepInfo[S]]:
         """
@@ -536,15 +515,6 @@
             donate_args=(True,),
         )
 
-<<<<<<< HEAD
-    def _train_step(self, state: S, *batch, **batch_kwargs) -> tuple[Scalar, S, dict]:
-        key, new_key = jax.random.split(state.training_key)
-        model = inference_mode(state.model, False)
-
-        (loss, extras), grads = self._compute_gradients_microbatched(
-            self.loss_fn, model, *batch, **batch_kwargs, key=key
-        )
-=======
     @cached_property
     def _jit_train_step_fn_no_hook(self):
         return named_jit(
@@ -556,16 +526,17 @@
 
     def _train_step(
         self, state: S, batch, batch_kwargs, _no_hooks=False
-    ) -> tuple[Scalar, S, Sequence[CBInfo]] | tuple[Scalar, S]:
+    ) -> tuple[Scalar, S, dict, Sequence[CBInfo]] | tuple[Scalar, S, dict]:
         key, new_key = jax.random.split(state.training_key)
         model = inference_mode(state.model, False)
 
-        loss, grads = self._compute_gradients_microbatched(self.loss_fn, model, batch, **batch_kwargs, key=key)
+        (loss, extras), grads = self._compute_gradients_microbatched(
+            self.loss_fn, model, batch, **batch_kwargs, key=key
+        )
 
         with hax.axis_mapping(self.parameter_axis_mapping):
             if not _no_hooks:
                 hook_infos = self.hooks.run_jit_hooks(state, grads, force=False)
->>>>>>> d8fa2d7d
 
         # Sophia needs to be able to access the loss function in the optimizer
         def obj_fun(trainable_model):
@@ -576,30 +547,24 @@
 
         new_state = state.take_step(grads, obj_fun=obj_fun)
         new_state = hax.shard(new_state, self.parameter_axis_mapping)
-<<<<<<< HEAD
-        return loss, new_state, extras
-
-    def _compute_gradients_microbatched(self, loss_fn, model: M, *batch, **batch_kwargs) -> tuple[Scalar, M]:
+        if _no_hooks:
+            return loss, new_state, extras
+        else:
+            return loss, new_state, extras, hook_infos
+
+    def _compute_gradients_microbatched(self, loss_fn, model: M, batch: X, **batch_kwargs) -> tuple[Scalar, M]:
         grad_fn = eqx.filter_value_and_grad(loss_fn, has_aux=True)
-=======
-        if _no_hooks:
-            return loss, new_state
-        else:
-            return loss, new_state, hook_infos
-
-    def _compute_gradients_microbatched(self, loss_fn, model: M, batch: X, **batch_kwargs) -> tuple[Scalar, M]:
-        grad_fn = eqx.filter_value_and_grad(loss_fn, has_aux=False)
->>>>>>> d8fa2d7d
         mbs = self.config.microbatch_size
         reduce = ReductionType.MEAN
         if isinstance(batch, NumElementsBatch) and mbs != self.TrainBatch.size:
-            batch_kwargs[
-                "batch_num_elements"
-            ] = batch.num_elements()  # tell the loss function how many elements are in the batch
-            batch_kwargs[
-                "reduction"
-            ] = hax.sum  # the loss fn should sum the loss and divide by the number of elements, not average
+            # tell the loss function how many elements are in the batch
+            batch_kwargs["batch_num_elements"] = batch.num_elements()
+            # the loss fn should sum the loss and divide by the number of elements, not average
+            batch_kwargs["reduction"] = hax.sum
             reduce = ReductionType.SUM  # we're already normalizing the loss
+            if isinstance(batch, RoutableLmExample):
+                batch_kwargs["batch_completion_num_elements"] = batch.num_elements(completion=True)
+
         grad_fn = microbatched(
             grad_fn,
             self.TrainBatch,
