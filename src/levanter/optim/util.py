import dataclasses

import equinox as eqx
import jax
import optax
<<<<<<< HEAD
import haliax as hax
import haliax.nn as hnn
import dataclasses
=======

import haliax as hax
import haliax.nn as hnn
>>>>>>> 02ecd761

from levanter.utils.jax_utils import is_inexact_arrayish


def hvp(f, x, v):
    """Compute the Hessian-vector product of a function."""
    return eqx.filter_jvp(eqx.filter_grad(f), (x,), (v,))[1]


def tree_gaussian_like(key, tree):
    """
    Samples a tree of gaussian noise with the same structure as `tree`, except for leaves which are not inexact arrays,
    for which it returns None
    """
    leaves, structure = jax.tree_util.tree_flatten(tree)
    keys = jax.random.split(key, len(leaves))
    rand_n = lambda x, key: jax.random.normal(key, x.shape) if is_inexact_arrayish(x) else None
    g = jax.tree_util.tree_map(rand_n, leaves, list(keys))
    g = jax.tree_util.tree_unflatten(structure, g)

    return g

<<<<<<< HEAD
def filter_embedding_grads(optimizer: optax.GradientTransformation, Embed, Vocab, token_mask: hax.NamedArray):
    def where(m):
        return [m.embeddings]

    def replace_fn(x):
        assert hasattr(x, 'token_embeddings') and isinstance(x.token_embeddings, hnn.Embedding) and x.token_embeddings.weight is not None
        new_grads = x.token_embeddings.weight * token_mask.broadcast_to((Vocab, Embed))
        new_token_embeddings = dataclasses.replace(x.token_embeddings, weight=new_grads)
        return dataclasses.replace(x, token_embeddings=new_token_embeddings)

    def update_fn(updates, state, params=None):
        del params
        updates = eqx.tree_at(where, updates, replace_fn=replace_fn)
=======

def filter_embedding_grads(Embed, Vocab, token_mask: hax.NamedArray):
    def replace_fn(x):
        if isinstance(x, hnn.Embedding):
            assert x.weight is not None, "No embedding updates, is embedding_ft True?"
            new_grads = x.weight * token_mask.broadcast_to((Vocab, Embed))
            return dataclasses.replace(x, weight=new_grads)
        return x

    def update_fn(updates, state, params=None):
        del params
        updates = jax.tree.map(replace_fn, updates, is_leaf=lambda x: isinstance(x, hnn.Embedding))
>>>>>>> 02ecd761
        return updates, state

    mask_transform = optax.GradientTransformation(lambda _: optax.EmptyState(), update_fn)

<<<<<<< HEAD
    return optax.chain(optimizer, mask_transform)
=======
    return mask_transform
>>>>>>> 02ecd761
<|MERGE_RESOLUTION|>--- conflicted
+++ resolved
@@ -3,15 +3,8 @@
 import equinox as eqx
 import jax
 import optax
-<<<<<<< HEAD
 import haliax as hax
 import haliax.nn as hnn
-import dataclasses
-=======
-
-import haliax as hax
-import haliax.nn as hnn
->>>>>>> 02ecd761
 
 from levanter.utils.jax_utils import is_inexact_arrayish
 
@@ -34,21 +27,6 @@
 
     return g
 
-<<<<<<< HEAD
-def filter_embedding_grads(optimizer: optax.GradientTransformation, Embed, Vocab, token_mask: hax.NamedArray):
-    def where(m):
-        return [m.embeddings]
-
-    def replace_fn(x):
-        assert hasattr(x, 'token_embeddings') and isinstance(x.token_embeddings, hnn.Embedding) and x.token_embeddings.weight is not None
-        new_grads = x.token_embeddings.weight * token_mask.broadcast_to((Vocab, Embed))
-        new_token_embeddings = dataclasses.replace(x.token_embeddings, weight=new_grads)
-        return dataclasses.replace(x, token_embeddings=new_token_embeddings)
-
-    def update_fn(updates, state, params=None):
-        del params
-        updates = eqx.tree_at(where, updates, replace_fn=replace_fn)
-=======
 
 def filter_embedding_grads(Embed, Vocab, token_mask: hax.NamedArray):
     def replace_fn(x):
@@ -61,13 +39,8 @@
     def update_fn(updates, state, params=None):
         del params
         updates = jax.tree.map(replace_fn, updates, is_leaf=lambda x: isinstance(x, hnn.Embedding))
->>>>>>> 02ecd761
         return updates, state
 
     mask_transform = optax.GradientTransformation(lambda _: optax.EmptyState(), update_fn)
 
-<<<<<<< HEAD
-    return optax.chain(optimizer, mask_transform)
-=======
-    return mask_transform
->>>>>>> 02ecd761
+    return mask_transform