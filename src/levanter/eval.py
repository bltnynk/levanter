import dataclasses
import logging
import warnings
from typing import Callable, Optional, Sequence, TypeVar

import jax.numpy as jnp
import jmp
import numpy as np
import tqdm
from jax.sharding import Mesh

import haliax as hax
from haliax.partitioning import ResourceMapping

import levanter.tracker
from levanter.data import Dataset, ReplicatedBatchLoader
from levanter.logging import LoadingTimeTrackerIterator
from levanter.models.lm_model import LmExample, LmHeadModel
from levanter.trainer import StepInfo
from levanter.utils.stat_utils import RunningMean
from levanter.utils.tree_utils import inference_mode


logger = logging.getLogger(__name__)


T = TypeVar("T")
M = TypeVar("M")


@dataclasses.dataclass
class EvalResult:
    micro_avg_loss: float  # per token across all datasets
    macro_avg_loss: float  # average of per-dataset average losses
    tag_macro_losses: dict[str, float]  # per tag average-per-token loss
    tag_micro_losses: dict[str, float]  # per tag total loss, for "parent" tags
    total_eval_loading_time: float


class DomainTaggedDataset(Dataset[tuple[T, hax.NamedArray]]):
    """Holds multiple datasets, each with its own domain tag. Also indexes the tags to enable easier aggregation."""

    @property
    def tags(self):
        return self.tag_to_index.keys()

    def __init__(
        self, datasets: Sequence[tuple[Dataset[T], Sequence[str]]], max_examples_per_dataset: Optional[int] = None
    ):
        self.datasets = []
        tag_index: dict[str, int] = {}
        for i, (dataset, tags) in enumerate(datasets):
            if tags is None:
                warnings.warn("Dataset has no tags. Giving it an index")
                tags = [f"domain_{i}"]
            for tag in tags:
                if tag not in tag_index:
                    tag_index[tag] = len(tag_index)

            self.datasets.append((dataset, tags))

        self.tag_to_index = tag_index
        self.Tag = hax.Axis("tag", len(self.tag_to_index))
        self.max_examples_per_dataset = max_examples_per_dataset

    def __iter__(self):
        for dataset, tags in self.datasets:
            indexed = [self.tag_to_index[tag] for tag in tags]
            tags = np.zeros(self.Tag.size, dtype=np.int32)
            tags[indexed] = 1
            tags = hax.named(tags, self.Tag)

            count = 0
            for example in dataset:
                if self.max_examples_per_dataset is not None and count >= self.max_examples_per_dataset:
                    break
                count += 1
                yield example, tags


def _join_prefix(prefix: str, tag: str) -> str:
    if prefix:
        return f"{prefix}/{tag}"
    return tag


def cb_tagged_lm_evaluate(
    EvalBatch: hax.Axis,
    tagged_eval_sets: Sequence[tuple[Dataset[LmExample], Sequence[str]]],
    device_mesh: Optional[Mesh] = None,
    axis_mapping: ResourceMapping = None,
    max_examples_per_dataset: Optional[int] = None,
    prefix: str = "eval",
    mp: jmp.Policy = None,
) -> Callable[[StepInfo], EvalResult]:
    """
    Evaluates multiple tagged datasets using a given evaluation function.
    Scores for each tag are aggregated and logged separately, as well as getting
    an overall score.

    Tags can be hierarchical, with "/" as a separator. We log both a micro and macro average loss
    for each tag.

    !!! note

        loss_fn should return *per-token* loss (shape [EvalBatch, Token])

    Args:
        EvalBatch: The axis for the evaluation batch (mostly for the batch size)
        tagged_eval_sets: A list of datasets, each with its own domain tag
        device_mesh: The mesh to use for evaluation
        axis_mapping: The axis mapping to use for evaluation
    """

    evaluator = TaggedEvaluator(
        EvalBatch, tagged_eval_sets, device_mesh, axis_mapping, max_examples_per_dataset, mp=mp
    )

    def eval_callback(step: StepInfo):
        with levanter.tracker.capture_time() as time_fn:
            result = evaluator.evaluate(step.model)

        log_dict = {
            # log micro average as just "loss"
            _join_prefix(prefix, "loss"): result.micro_avg_loss,
            _join_prefix(prefix, "macro_loss"): result.macro_avg_loss,
            _join_prefix(prefix, "loading_time"): result.total_eval_loading_time,
            _join_prefix(prefix, "total_time"): time_fn(),
        }

        logger.info(f"{prefix} loss: {result.micro_avg_loss:.3f}")
        for tag, loss in result.tag_macro_losses.items():
            # don't log leaf tag macro losses because it doesn't mean anything different than micro loss
            if tag in evaluator.dataset.tag_to_index:
                continue
            if not tag:
                continue
            log_dict[_join_prefix(prefix, tag) + "/macro_loss"] = loss
            logger.info(f"{tag} macro loss: {loss:.3f}")

        for tag, loss in result.tag_micro_losses.items():
            if not tag:
                continue
            if tag in evaluator.dataset.tag_to_index:
                log_dict[_join_prefix(prefix, tag) + "/loss"] = loss
                logger.info(f"{tag} loss: {loss:.3f}")
            else:
                log_dict[_join_prefix(prefix, tag) + "/micro_loss"] = loss
                logger.info(f"{tag} micro loss: {loss:.3f}")

        levanter.tracker.log_metrics(log_dict, step=step.step)

        return result

    return eval_callback


class TaggedEvaluator:
    """
    Evaluates multiple tagged datasets using a given evaluation function.
    Scores for each tag are aggregated and logged separately, as well as getting an overall score.

    Tags are arranged hierarchically with "/" as separator, and we log both a micro and macro average loss
    for each tag.

    """

    def __init__(
        self,
        EvalBatch: hax.Axis,
        tagged_eval_sets,
        device_mesh=None,
        axis_mapping=None,
        max_examples_per_dataset=None,
        mp: Optional[jmp.Policy] = None,
    ):
        self.EvalBatch = EvalBatch
        self.dataset = DomainTaggedDataset(tagged_eval_sets, max_examples_per_dataset)
        self.loader = ReplicatedBatchLoader(
            self.dataset, mesh=device_mesh, axis_resources=axis_mapping, Batch=EvalBatch
        )
        self.mp = mp

        # tags are arranged hierarchically with "/" as separator. We want to log the average loss for each tag.
        hierarchy: dict[str, list[int]] = {}
        for tag, index in self.dataset.tag_to_index.items():
            parts = tag.split("/")
            for i in range(1, len(parts)):
                parent = "/".join(parts[:i])
                assert parent != tag
                if parent not in hierarchy:
                    hierarchy[parent] = []
                hierarchy[parent].append(index)

        self.hierarchy = hierarchy

        @hax.named_jit(out_axis_resources=axis_mapping)
        def accum_for_batch(
            m: LmHeadModel, state: tuple[RunningMean, RunningMean], batch: LmExample, tags: hax.NamedArray
        ):
            m = inference_mode(m, True)
<<<<<<< HEAD
=======

>>>>>>> 21e3da91
            if self.mp is not None:
                m = self.mp.cast_to_compute(m)
            with hax.axis_mapping(axis_mapping):
                total_mean, mean_per_tag = state
                losses = m.compute_loss(batch, reduction=None, reduction_axis=())
                mask = batch.loss_mask  # [Batch, Token]
                this_tokens = hax.einsum("->", mask)
                this_loss = hax.einsum("->", losses, mask)  # to scalar

                this_tokens_per_tag = hax.einsum("-> tag", mask, tags)
                this_loss_per_tag = hax.einsum("-> tag", mask, losses, tags)  # [Tag]

                mean = total_mean.add(this_loss / this_tokens, this_tokens)
                # careful: this_tokens_per_tag can be 0 if there are no tokens for that tag
                safe_mean = hax.where(this_tokens_per_tag, this_loss_per_tag / this_tokens_per_tag, 0.0)
                mean_per_tag = mean_per_tag.add(safe_mean, this_tokens_per_tag)

            return mean, mean_per_tag

        self.accum_for_batch = accum_for_batch

    def evaluate(self, m: LmHeadModel):
        total_loss = jnp.zeros(())
        mean_losses_per_tag = hax.zeros(self.dataset.Tag, dtype=np.float32)

        state = (RunningMean.zeros_like(total_loss), RunningMean.zeros_like(mean_losses_per_tag))
        state = hax.shard(state)

        iterator = LoadingTimeTrackerIterator(self.loader)

        for batch, tags in tqdm.tqdm(iterator, "eval"):
            state = self.accum_for_batch(m, state, batch, tags)

        total_loss, losses_per_tag = state

        micro_avg_loss = total_loss.mean.item()
        tag_avg_loss = losses_per_tag.mean

        # TODO: why do i have to jit this
        macro_avg_loss = hax.named_jit(lambda x: hax.mean(x).array)(tag_avg_loss).item()

        tag_macro_loss = {}
        tag_micro_loss = {}

        mean_loss_per_tag_cpu = np.array(losses_per_tag.mean.array)  # type: ignore
        total_tokens_per_tag_cpu = np.array(losses_per_tag.total.array)  # type: ignore

        # add in the hierarchy
        for parent, children in self.hierarchy.items():
            mask = np.zeros(self.dataset.Tag.size, dtype=bool)
            mask[children] = 1
            assert total_tokens_per_tag_cpu.shape == mask.shape

            # don't consider tags with no tokens in macro average
            mask = mask & (total_tokens_per_tag_cpu > 0)

            # macro is the average of the averages
            tag_macro_loss[parent] = np.mean(mean_loss_per_tag_cpu, where=mask)
            # micro is the total loss for the parent tag
            # (average doesn't support where directly so we just 0 out the weights)
            tag_micro_loss[parent] = np.average(mean_loss_per_tag_cpu, weights=total_tokens_per_tag_cpu * mask)

        for tag, index in self.dataset.tag_to_index.items():
            tag_micro_loss[tag] = mean_loss_per_tag_cpu[index]
            # no macro loss for the leaf tags

        return EvalResult(micro_avg_loss, macro_avg_loss, tag_macro_loss, tag_micro_loss, iterator.total_time)<|MERGE_RESOLUTION|>--- conflicted
+++ resolved
@@ -199,10 +199,7 @@
             m: LmHeadModel, state: tuple[RunningMean, RunningMean], batch: LmExample, tags: hax.NamedArray
         ):
             m = inference_mode(m, True)
-<<<<<<< HEAD
-=======
-
->>>>>>> 21e3da91
+
             if self.mp is not None:
                 m = self.mp.cast_to_compute(m)
             with hax.axis_mapping(axis_mapping):
